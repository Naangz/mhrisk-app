--- conflicted
+++ resolved
@@ -139,11 +139,7 @@
             echo "sdk_version: 4.44.0" >> app_deploy/README.md
             echo "app_file: app.py" >> app_deploy/README.md
             echo "pinned: false" >> app_deploy/README.md
-<<<<<<< HEAD
-            echo "license: mit" >> app_deploy/README.md
-=======
             echo "license: apache-2.0" >> app_deploy/README.md
->>>>>>> 8575d847
             echo "---" >> app_deploy/README.md
             echo "" >> app_deploy/README.md
             echo "# Mental Health Risk Identifier" >> app_deploy/README.md
@@ -161,11 +157,7 @@
             echo "**Disclaimer:** This tool is for educational purposes only." >> app_deploy/README.md
             echo "✅ README.md created with proper HF metadata"
           fi
-<<<<<<< HEAD
-
-=======
-          
->>>>>>> 8575d847
+          
       - name: Deployment success summary
         run: |
           echo "🎉 Mental Health MLOps CD Pipeline COMPLETED!"
