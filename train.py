--- conflicted
+++ resolved
@@ -20,7 +20,6 @@
 
 def load_and_prepare_data():
     """Load dan prepare mental health dataset dengan WhyLogs monitoring"""
-<<<<<<< HEAD
     
     # Try to load dataset dari folder data
     data_files = [
@@ -39,11 +38,6 @@
         raise FileNotFoundError("No dataset found in data/ folder")
     
     # Initialize WhyLogs dengan LOCAL session
-=======
-    df = pd.read_csv("Data/mental_health_dataset.csv")
-
-    # Initialize WhyLogs dengan LOCAL session untuk CI/CD
->>>>>>> 024ce4dc
     try:
         why.init(allow_local=True, allow_anonymous=False)
         print("✅ WhyLogs session initialized (LOCAL)")
@@ -52,15 +46,9 @@
         profile = why.log(df)
 
         # Create directory if not exists
-<<<<<<< HEAD
         os.makedirs("monitoring/whylogs_profiles", exist_ok=True)
         
         # Save profile
-=======
-        os.makedirs("Monitoring/whylogs_profiles", exist_ok=True)
-
-        # Get profile view dan save dengan method yang benar
->>>>>>> 024ce4dc
         profile_view = profile.view()
         profile_view.write("monitoring/whylogs_profiles/training_data_profile")
         print("✅ WhyLogs profile saved successfully")
@@ -68,24 +56,13 @@
     except Exception as e:
         print(f"⚠️ WhyLogs error: {e}")
         print("Continuing without WhyLogs profiling...")
-<<<<<<< HEAD
         
         # Fallback: Simple data profiling
-=======
-
-        # Fallback: Simple data profiling tanpa WhyLogs
->>>>>>> 024ce4dc
         print(f"📊 Dataset Info:")
         print(f"  - Shape: {df.shape}")
         print(f"  - Missing values: {df.isnull().sum().sum()}")
         print(f"  - Columns: {list(df.columns)}")
-<<<<<<< HEAD
-    
-=======
-        if "mental_health_risk" in df.columns:
-            print(f"  - Target distribution: {df['mental_health_risk'].value_counts().to_dict()}")
-
->>>>>>> 024ce4dc
+    
     # Encode categorical variables
     encoders = {}
     categorical_cols = ["gender", "employment_status", "work_environment", "mental_health_history", "seeks_treatment"]
@@ -98,7 +75,6 @@
             print(f"✅ Encoded {col}: {len(le.classes_)} classes")
 
     # Encode target variable
-<<<<<<< HEAD
     target_col = None
     possible_targets = ['mental_health_risk', 'risk_level', 'target']
     
@@ -117,14 +93,6 @@
         df['risk_encoded'] = np.random.choice([0, 1, 2], size=len(df))
         encoders['risk'] = LabelEncoder().fit(['Low', 'Medium', 'High'])
     
-=======
-    if "mental_health_risk" in df.columns:
-        le_risk = LabelEncoder()
-        df["risk_encoded"] = le_risk.fit_transform(df["mental_health_risk"])
-        encoders["risk"] = le_risk
-        print(f"✅ Encoded target: {le_risk.classes_}")
-
->>>>>>> 024ce4dc
     # Save encoders
     os.makedirs("model", exist_ok=True)
     with open("model/encoders.pkl", "wb") as f:
@@ -190,7 +158,6 @@
 
     return models
 
-<<<<<<< HEAD
 def train_and_select_best_model():
     """Training multiple models dan pilih yang terbaik"""
     
@@ -235,31 +202,13 @@
     
     print("🔄 Training and evaluating models...")
     
-=======
-
-def evaluate_models_with_cv(models, X, y, cv_folds=5):
-    """Evaluate multiple models menggunakan cross-validation"""
-
-    model_scores = {}
-    cv = StratifiedKFold(n_splits=cv_folds, shuffle=True, random_state=42)
-
-    print("🔄 Evaluating models dengan cross-validation...")
-    print("=" * 60)
-
->>>>>>> 024ce4dc
     for name, model in models.items():
         print(f"\n🚀 Training {name}...")
 
         try:
-<<<<<<< HEAD
             # Cross-validation
             cv_scores = cross_val_score(model, X_train, y_train, cv=cv, scoring='accuracy', n_jobs=-1)
             
-=======
-            # Cross-validation scores
-            cv_scores = cross_val_score(model, X, y, cv=cv, scoring="accuracy", n_jobs=-1)
-
->>>>>>> 024ce4dc
             mean_score = cv_scores.mean()
             std_score = cv_scores.std()
 
@@ -281,7 +230,6 @@
                 "model": model,
                 "error": str(e),
             }
-<<<<<<< HEAD
     
     # Select best model
     valid_models = {k: v for k, v in model_scores.items() if 'error' not in v}
@@ -302,79 +250,6 @@
     
     # Final evaluation
     y_pred = best_model.predict(X_test)
-=======
-
-    return model_scores
-
-
-def train_and_select_best_model():
-    """Training multiple models dan pilih yang terbaik"""
-
-    print("📊 Loading and preparing data...")
-    df, encoders = load_and_prepare_data()
-
-    # Prepare features dan target
-    feature_columns = [
-        "age",
-        "gender_encoded",
-        "employment_encoded",
-        "work_env_encoded",
-        "history_encoded",
-        "treatment_encoded",
-        "stress_level",
-        "sleep_hours",
-        "physical_activity_days",
-        "depression_score",
-        "anxiety_score",
-        "social_support_score",
-        "productivity_score",
-    ]
-
-    # Check if all feature columns exist
-    available_features = [col for col in feature_columns if col in df.columns]
-    print(f"📋 Available features: {len(available_features)}/{len(feature_columns)}")
-
-    if len(available_features) == 0:
-        raise ValueError("No feature columns found in dataset")
-
-    X = df[available_features]
-    y = df["risk_encoded"] if "risk_encoded" in df.columns else df["mental_health_risk"]
-
-    print(f"📊 Dataset shape: X={X.shape}, y={y.shape}")
-
-    # Split data
-    X_train, X_test, y_train, y_test = train_test_split(X, y, test_size=0.3, random_state=42, stratify=y)
-
-    # Create model pipelines
-    models = create_model_pipelines()
-
-    # Evaluate models dengan cross-validation
-    model_scores = evaluate_models_with_cv(models, X_train, y_train)
-
-    # Pilih model terbaik berdasarkan mean CV accuracy
-    valid_models = {k: v for k, v in model_scores.items() if "error" not in v}
-
-    if not valid_models:
-        raise ValueError("No models trained successfully")
-
-    best_model_name = max(valid_models.keys(), key=lambda x: valid_models[x]["mean_accuracy"])
-    best_model = valid_models[best_model_name]["model"]
-    best_score = valid_models[best_model_name]["mean_accuracy"]
-
-    print(f"\n{'='*60}")
-    print(f"🏆 BEST MODEL: {best_model_name}")
-    print(f"📊 CV Accuracy: {best_score:.4f}")
-    print(f"{'='*60}")
-
-    # Train best model pada full training data
-    print(f"🔄 Training {best_model_name} on full training data...")
-    best_model.fit(X_train, y_train)
-
-    # Final evaluation pada test set
-    y_pred = best_model.predict(X_test)
-
-    # Calculate metrics
->>>>>>> 024ce4dc
     test_accuracy = accuracy_score(y_test, y_pred)
     test_f1 = f1_score(y_test, y_pred, average="weighted")
 
@@ -383,17 +258,10 @@
     print(f"   Test F1 Score: {test_f1:.4f}")
 
     # Create results directories
-<<<<<<< HEAD
     os.makedirs("results", exist_ok=True)
     os.makedirs("explanations", exist_ok=True)
     
     # Save results
-=======
-    os.makedirs("Results", exist_ok=True)
-    os.makedirs("Explanations", exist_ok=True)
-
-    # Save model comparison results
->>>>>>> 024ce4dc
     comparison_results = {
         "timestamp": datetime.now().isoformat(),
         "best_model": best_model_name,
@@ -404,21 +272,12 @@
         "final_test_accuracy": test_accuracy,
         "final_test_f1": test_f1,
     }
-<<<<<<< HEAD
     
     with open("results/model_comparison.json", "w") as f:
         json.dump(comparison_results, f, indent=2)
     
     # Save metrics
     with open("results/metrics.txt", "w") as f:
-=======
-
-    with open("Results/model_comparison.json", "w") as f:
-        json.dump(comparison_results, f, indent=2)
-
-    # Save detailed metrics
-    with open("Results/metrics.txt", "w") as f:
->>>>>>> 024ce4dc
         f.write(f"Best Model: {best_model_name}\n")
         f.write(f"CV Accuracy: {best_score:.4f}\n")
         f.write(f"Test Accuracy: {test_accuracy:.4f}\n")
@@ -427,20 +286,10 @@
         for name, scores in valid_models.items():
             f.write(f"{name}: {scores['mean_accuracy']:.4f} (+/- {scores['std_accuracy']*2:.4f})\n")
         f.write(f"\nClassification Report:\n{classification_report(y_test, y_pred)}")
-<<<<<<< HEAD
     
     # Save model
     sio.dump(best_model, "model/mental_health_pipeline.skops")
     
-=======
-
-    # Create simple comparison plot
-    create_model_comparison_plot(valid_models, best_model_name)
-
-    # Save best model
-    sio.dump(best_model, "Model/mental_health_pipeline.skops")
-
->>>>>>> 024ce4dc
     # Save metadata
     metadata = {
         "best_model_name": best_model_name,
@@ -449,70 +298,17 @@
         "test_f1": test_f1,
         "timestamp": datetime.now().isoformat(),
     }
-<<<<<<< HEAD
     
     with open("model/model_metadata.json", "w") as f:
         json.dump(metadata, f, indent=2)
     
     with open("model/feature_columns.pkl", "wb") as f:
-=======
-
-    with open("Model/model_metadata.json", "w") as f:
-        json.dump(metadata, f, indent=2)
-
-    with open("Model/feature_columns.pkl", "wb") as f:
->>>>>>> 024ce4dc
         pickle.dump(available_features, f)
 
     print("✅ Model training completed successfully!")
 
     return best_model, best_model_name, test_accuracy, test_f1
 
-<<<<<<< HEAD
-=======
-
-def create_model_comparison_plot(model_scores, best_model_name):
-    """Create visualization untuk model comparison"""
-
-    try:
-        models = list(model_scores.keys())
-        accuracies = [model_scores[model]["mean_accuracy"] for model in models]
-        std_devs = [model_scores[model]["std_accuracy"] for model in models]
-
-        # Create bar plot
-        fig, ax = plt.subplots(figsize=(10, 6))
-
-        colors = ["gold" if model == best_model_name else "lightblue" for model in models]
-        bars = ax.bar(models, accuracies, yerr=std_devs, capsize=5, color=colors, edgecolor="black", linewidth=1)
-
-        # Add value labels on bars
-        for i, (model, bar) in enumerate(zip(models, bars)):
-            height = bar.get_height()
-            ax.text(
-                bar.get_x() + bar.get_width() / 2.0,
-                height + std_devs[i],
-                f"{accuracies[i]:.3f}",
-                ha="center",
-                va="bottom",
-                fontweight="bold",
-            )
-
-        ax.set_ylabel("Cross-Validation Accuracy")
-        ax.set_title("Model Performance Comparison\n(Error bars show ±1 std dev)")
-        ax.set_ylim(0, 1)
-        ax.grid(axis="y", alpha=0.3)
-
-        plt.tight_layout()
-        plt.savefig("Results/model_comparison.png", dpi=120, bbox_inches="tight")
-        plt.close()
-
-        print("✅ Model comparison plot saved")
-
-    except Exception as e:
-        print(f"⚠️ Could not create comparison plot: {e}")
-
-
->>>>>>> 024ce4dc
 if __name__ == "__main__":
     try:
         best_model, best_model_name, accuracy, f1 = train_and_select_best_model()
